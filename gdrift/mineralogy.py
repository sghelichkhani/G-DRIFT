import numpy
from .profile import AbstractProfile
from .io import load_dataset
from scipy.interpolate import RectBivariateSpline
from scipy.optimize import minimize_scalar
<<<<<<< HEAD
from numbers import Number
from typing import Optional, Tuple, Union

MODELS_AVAIL = ['SLB_16']
=======
from scipy.spatial import cKDTree
from numbers import Number
from typing import Optional, Tuple, Union, Dict
import numpy as np

# Default regular range for gradients
# This will be used in regularise_thermodynamic_table
# if nothing is provided
default_regular_range = {
    "v_s": (-np.inf, 0.0),
    "v_p": (-np.inf, 0.0),
    "rho": (-np.inf, 0.0),
}


MODELS_AVAIL = ['SLB_16', "SLB_21"]
>>>>>>> 81daabe2
COMPOSITIONS_AVAIL = ['pyrolite', 'basalt']


def LinearRectBivariateSpline(x, y, z):

    # This should be the case by default, but for some reason scipy does not catch this
    if not x.size == z.shape[0]:
        raise TypeError('x dimension of z must have same number of '
                        'elements as x')
    if not y.size == z.shape[1]:
        raise TypeError('y dimension of z must have same number of '
                        'elements as y')

    return RectBivariateSpline(
        x, y, z,
        bbox=[x[0], x[-1], y[0], y[-1]],
        kx=1, ky=1)


def dataset_name(model: str, composition: str):
    return f"{model}_{composition}"


class Table:
    """Base class for a table

        A table per definition has rows and columns
    """

    def __init__(self, x, y, vals, name=None):
        self._x = x
        self._y = y
        self._vals = vals
        self._name = name

    def get_x(self):
        return self._x

    def get_y(self):
        return self._y

    def get_vals(self):
        return self._vals

    def get_name(self):
        return self._name


class ThermodynamicModel(object):
    def __init__(self, model: str, composition: str, temps=None, depths=None):
        self.model = model
        self.composition = composition

        # Todo: I am commenting this out, but it should be replace in load_dataset
        # if model not in MODELS_AVAIL:
        #     raise ValueError(
        #         f"{model} not available. Use `print_available_models` to see all available models")

        # load the hdf5 table
        loaded_model = load_dataset(
            dataset_name(model, composition),
            table_names=["Depths", "Temperatures",
                         "bulk_mod", "shear_mod", "rho"]
        )
        # a dictionary that includes all the models
        self._tables = {}

        # the three tables that are needed
        for key in ["bulk_mod", "shear_mod", "rho"]:
            # in case we need to interpolate
            if any([temps is None, depths is None]):
                self._tables[key] = interpolate_table(
                    loaded_model["Depths"] if depths is None else depths,
                    loaded_model["Temperatures"] if temps is None else temps,
                    Table(
                        x=loaded_model.get("Depths"),
                        y=loaded_model.get("Temperatures"),
                        vals=loaded_model.get(key),
                        name=key)
                )
            else:
                self._tables[key] = Table(
                    x=loaded_model.get("Depths"),
                    y=loaded_model.get("Temperatures"),
                    vals=loaded_model.get(key),
                    name=key
                )

    def get_temperatures(self):
        return self._tables["shear_mod"].get_y()

    def get_depths(self):
        return self._tables["shear_mod"].get_x()

    def vs_to_temperature(self, vs: Number, depth: Number, bounds: Optional[Union[Tuple[float, float], Tuple[numpy.ndarray, numpy.ndarray]]] = (300, 7000)) -> Number:
        """
        Convert S-wave velocity (vs) to temperature at a given depth.
        Parameters:
        -----------
        vs : Number
            The S-wave velocity.
        depth : Number
            The depth at which the temperature is to be calculated.
        bounds : Optional[Union[Tuple[float, float], Tuple[numpy.ndarray, numpy.ndarray]]], default=(300, 7000)
            The bounds for the temperature calculation. It can be a tuple of floats or numpy arrays.
        Returns:
        --------
        Number
            The temperature corresponding to the given S-wave velocity and depth.
        """
        return self._v_to_temperature(vs, depth, self.compute_swave_speed(), bounds)

    def vp_to_temperature(self, vp: Number, depth: Number, bounds: Optional[Union[Tuple[float, float], Tuple[numpy.ndarray, numpy.ndarray]]] = (300, 7000)) -> Number:
        """
        Convert P-wave velocity (vp) to temperature at a given depth.
        Parameters:
        -----------
        vp : Number
            The P-wave velocity.
        depth : Number
            The depth at which the temperature is to be calculated.
        bounds : Optional[Union[Tuple[float, float], Tuple[numpy.ndarray, numpy.ndarray]]], default=(300, 7000)
            The bounds for the temperature calculation. It can be a tuple of floats or numpy arrays.
        Returns:
        --------
        Number
            The temperature corresponding to the given P-wave velocity and depth.
        """
        return self._v_to_temperature(vp, depth, self.compute_pwave_speed(), bounds)

    def temperature_to_vs(self, temperature, depth):
        vs = self.compute_swave_speed()
        return LinearRectBivariateSpline(
            vs.get_x(),
            vs.get_y(),
            vs.get_vals()).ev(depth, temperature)

    def temperature_to_vp(self, temperature, depth):
        vp = self.compute_pwave_speed()
        return LinearRectBivariateSpline(
            vp.get_x(),
            vp.get_y(),
            vp.get_vals()).ev(depth, temperature)

    def temperature_to_rho(self, temperature, depth):
        return LinearRectBivariateSpline(
            self._tables["rho"].get_x(),
            self._tables["rho"].get_y(),
            self._tables["rho"].get_vals()).ev(depth, temperature)

    def compute_swave_speed(self):
        return type(self._tables["shear_mod"])(
            x=self._tables["shear_mod"].get_x(),
            y=self._tables["shear_mod"].get_y(),
            vals=compute_swave_speed(
                self._tables["shear_mod"].get_vals(),
                self._tables["rho"].get_vals(),
            ),
            name="v_s",
        )

    def compute_pwave_speed(self):
        return type(self._tables["shear_mod"])(
            x=self._tables["shear_mod"].get_x(),
            y=self._tables["shear_mod"].get_y(),
            vals=compute_pwave_speed(
                self._tables["bulk_mod"].get_vals(),
                self._tables["shear_mod"].get_vals(),
                self._tables["rho"].get_vals()),
            name="v_p")

    def _v_to_temperature(self,
                          v: Number,
                          depth: Number,
                          table: Table,
                          bounds: Optional[Union[Tuple[float, float], Tuple[numpy.ndarray, numpy.ndarray]]] = (300, 7000)) -> Number:
        """
        Convert any wave speed to temperature at given depths deping on the table provided.

        Parameters:
        v (Number): wave speed.
        depth (Number): Depth at which the temperature is to be calculated.
        bounds (Optional[Union[Tuple[float, float], Tuple[numpy.ndarray, numpy.ndarray]]]):
            Bounds for the temperature search. If not provided, default bounds [300, 7000] are used.

        Returns:
        numpy.ndarray: Temperature corresponding to the given wave speed and depth.
        """

        # check if bounds is a tuple of floats
        if isinstance(bounds, tuple) and all(isinstance(b, (float, int)) for b in bounds):
            bounds = tuple([numpy.full_like(v, b) for b in bounds])

        # Ensure vs, depth, and bounds are all of the same shape
        if not (v.shape == depth.shape == bounds[0].shape == bounds[1].shape):
            raise ValueError("vs, depth, and bounds must all have the same shape")

        # create a bivariate spline for the table as interpolater
        bi_spline = LinearRectBivariateSpline(
            table.get_x(),
            table.get_y(),
            table.get_vals())

        # return the temperature
        return numpy.squeeze(
            numpy.array(
                [self._find_temperature(a_speed, a_depth, bi_spline, bounds=(lb, ub)) for a_speed, a_depth, lb, ub in zip(v, depth, bounds[0], bounds[1])]
            )
        )

    def _find_temperature(self, val, depth, interpolator, bounds):
        def objective(temp):
            return (interpolator(depth, temp) - val)**2

        result = minimize_scalar(
            objective,
            bounds=[bounds[0], bounds[1]],
            method='bounded',
            options={'xatol': 1e-2}
        )
        return result.x if result.success else numpy.NaN


def interpolate_table(ox, oy, table_in):
    """Interpolates values from a given mineralogy table (`table_in`) to new grid points
    defined by `ox` and `oy`. The interpolation uses the nearest two neighboring points
    from the original table for each of the new grid points.

    The function normalizes the coordinates of both the input and output tables,
    constructs a KD-tree for efficient nearest-neighbor searches, and then performs
    weighted averaging based on the inverse of the distances to the nearest neighbors.

    Args:
        ox (numpy.ndarray): 1D array of x-coordinates where the output values are required.
        oy (numpy.ndarray): 1D array of y-coordinates corresponding to the x-coordinates.
        table_in (Table): An instance of a Table class, expected to have methods
            `get_x()`, `get_y()`, and `get_vals()` that return the grid coordinates and
            values of the table, respectively, and a `get_name()` method to return the
            name of the table.

    Returns:
        Table: A new instance of the Table class, containing the interpolated values
            at the grid points specified by `ox` and `oy`. This table retains the name
            of the input table.
    """
    # prepare to query for the new coordinates
    ox_x, oy_x = numpy.meshgrid(ox, oy, indexing="ij")

    ovals = LinearRectBivariateSpline(
        table_in.get_x(),
        table_in.get_y(),
        table_in.get_vals()).ev(ox_x.flatten(), oy_x.flatten())
    ovals = ovals.reshape(ox_x.shape)
    return type(table_in)(ox, oy, ovals, name=table_in.get_name())


def compute_swave_speed(shear_modulus, density):
    """ Calculate the S-wave (secondary or shear wave) speed in a material based on its
    shear modulus and density. Inputs can be floats or numpy arrays of the same size.

    Args:
        shear_modulus (float or numpy.ndarray): The shear modulus of the material,
            indicating its resistance to shear deformation.
        density (float or numpy.ndarray): The density of the material

    Returns:
        float or numpy.ndarray: The speed of S-waves in the material, calculated in meters
            per second (m/s).

    Raises:
        ValueError: If the input arguments are not all floats or not all arrays of the
            same size.
    """
    # making sure that input is either array or float
    is_either_float_or_array(shear_modulus, density)
    # This routine generates shear wave-velocities out of the loaded densy and shear modulus
    return numpy.sqrt(numpy.divide(shear_modulus, density))


def compute_pwave_speed(bulk_modulus: Number, shear_modulus: Number, density: Number) -> Number:
    """Calculate the P-wave (primary wave) speed in a material based on its bulk modulus,
    shear modulus, and density. Inputs can be floats or numpy arrays of the same size.

    Args:
        bulk_modulus (float or numpy.ndarray): The bulk modulus of the material, representing its resistance
            to uniform compression. Unit: [].
        shear_modulus (float or numpy.ndarray): The shear modulus of the material, indicating its resistance
            to shear deformation. Unit: [].
        density (float or numpy.ndarray): The density of the material, measured in kilograms per cubic meter (g/cm^3).

    Returns:
        float or numpy.ndarray: The speed of P-waves in the material, calculated in meters per second (km/s).
        If the inputs are arrays, the return will be an array of the same size.

    Notes:
    The formula used for calculating the P-wave speed is:
        Vp = sqrt((K + 4/3 * G) / rho)
    where Vp is the P-wave speed, K is the bulk modulus, G is the shear modulus,
    and rho is the density.

    """
    # making sure that input is either array or float
    is_either_float_or_array(bulk_modulus, shear_modulus, density)

    return numpy.sqrt(
        numpy.divide(
            bulk_modulus + (4. / 3.) * shear_modulus,
            density
        )
    )


def is_either_float_or_array(*args):
    if not all(isinstance(x, (float, numpy.ndarray)) for x in args):
        raise ValueError("All inputs must be either floats or numpy arrays.")

    if any(isinstance(x, numpy.ndarray) for x in args) and not all(isinstance(x, float) for x in args):
        if not all(x.shape == args[0].shape for x in args if isinstance(x, numpy.ndarray)):
            raise ValueError("All input arrays must have the same size.")


def derive_then_integrate(table: Table, temperature_profile: AbstractProfile, regular_range: Dict[str, Tuple]) -> np.ndarray:
    """
    Derives the temperature gradient, interpolates irregular values, and integrates again to obtain velocity.
    The output is anchored (= 0.) at around velocity values that are associated at temperature_profile.
    Args:
        table (object): An object containing depth and temperature data with methods `get_x()`, `get_y()`, and `get_vals()`.
        temperature_profile (object): An object with a method `at_depth(depths)` that returns temperature values at given depths.
        regular_range (dict): A dictionary with keys corresponding to table names and values as tuples indicating the acceptable range for gradients.
    Returns:
        np.ndarray: A 2D array representing the integrated velocity values adjusted for the temperature profile.
    """

    # Getting the name of the table
    key = table._name
    # Getting the depths and temperatures
    depths = table.get_x()
    temperatures = table.get_y()

    # temperature gradient
    dT = np.gradient(temperatures)

    # Creating a mesh for the depths and temperatures
    depths_x, temperatures_x = np.meshgrid(depths, temperatures, indexing="ij")

    # Getting the gradients
    dV_dT = np.gradient(table.get_vals(), depths, temperatures, axis=(0, 1))[1]

    # Finding the regular range of values (No positive jumps, no high negative jumps)
    within_range = np.logical_and(dV_dT < regular_range[key][1], dV_dT > regular_range[key][0])

    # building a tree out of the regular values
    my_tree = cKDTree(np.column_stack((depths_x[within_range].flatten(), temperatures_x[within_range].flatten())))

    # Finding the closest values to the irregular values
    distances, inds = my_tree.query(np.column_stack((depths_x[~ within_range].flatten(), temperatures_x[~ within_range].flatten())), k=3)

    # Interpolating the irregular values
    dV_dT[~within_range] = np.sum(1 / distances * dV_dT[within_range].flatten()[inds], axis=1) / np.sum(1 / distances, axis=1)

    # Integrating the derivate again to get the velocity (note that a constant needs to be found)
    V = np.cumsum(dV_dT * dT, axis=1)
    # One D profile of vs that best describes the temperature profile
    t_mean_array = np.asarray([V[i, j] for i, j in enumerate(abs(temperature_profile.at_depth(depths_x) - temperatures).argmin(axis=1))])

    # Broadcasting to the correct shape
    t_mean_array_x, _ = np.meshgrid(t_mean_array, temperatures, indexing="ij")

    # Anchoring the V-T curve at each depth for acnhor T to have zero velocity
    V -= t_mean_array_x

    return V


def regularise_thermodynamic_table(slb_pyrolite: ThermodynamicModel, temperature_profile: AbstractProfile, regular_range: Dict[str, Tuple] = default_regular_range):
    """
    Regularises the thermodynamic table by creating a regularised thermodynamic model that uses precomputed
    regular tables for S-wave and P-wave speeds.

    Args:
        slb_pyrolite (ThermodynamicModel): The original thermodynamic model.
        temperature_profile (AbstractProfile): The temperature profile to be used for regularisation. This is supposed to
            be a 1D profile of average temperature profiles.
        regular_range (Dict[str, Tuple], optional): Dictionary specifying the regularisation range for each
            parameter. Defaults to `gdrift.mineralogy.default_regular_range`.

    Returns:
        RegularisedThermodynamicModel: A regularised thermodynamic model with precomputed tables for S-wave
        and P-wave speeds.
    """
    # regular tables are a dictaionary of tables
    regular_tables = {}

    # iterating over the tables
    for table, convert_T2V in zip([slb_pyrolite._tables["rho"], slb_pyrolite.compute_swave_speed(), slb_pyrolite.compute_pwave_speed()],
                                  [slb_pyrolite.temperature_to_rho, slb_pyrolite.temperature_to_vs, slb_pyrolite.temperature_to_vp]):
        # Get name for the table
        key = table._name

        regular_tables[key] = derive_then_integrate(table, temperature_profile, regular_range)

        # the velocity for the given temperature profile
        v_average = convert_T2V(temperature=temperature_profile.at_depth(table.get_x()), depth=table.get_x())

        # Subtracting the mean
        regular_tables[key] += v_average[:, None]

    class RegularisedThermodynamicModel(ThermodynamicModel):
        """
        A wrapper class for a regularised thermodynamic model that uses precomputed regular tables
        for S-wave and P-wave speed instead of the default methods.
        """

        def __init__(self, *args, **kwargs):
            # Inherit properties from the original model
            super().__init__(*args, **kwargs)
            self._tables["rho"] = Table(self.get_depths(), self.get_temperatures(), regular_tables["rho"], name="rho")

        def compute_swave_speed(self):
            """
            Returns the regularised S-wave speed as a `Table` object.
            """
            return Table(self.get_depths(), self.get_temperatures(), regular_tables["v_s"], name="v_s")

        def compute_pwave_speed(self):
            """
            Returns the regularised P-wave speed as a `Table` object.
            """
            return Table(self.get_depths(), self.get_temperatures(), regular_tables["v_p"], name="v_p")

    return RegularisedThermodynamicModel(
        slb_pyrolite.model,
        slb_pyrolite.composition,
        slb_pyrolite.get_temperatures(),
        slb_pyrolite.get_depths())<|MERGE_RESOLUTION|>--- conflicted
+++ resolved
@@ -3,12 +3,6 @@
 from .io import load_dataset
 from scipy.interpolate import RectBivariateSpline
 from scipy.optimize import minimize_scalar
-<<<<<<< HEAD
-from numbers import Number
-from typing import Optional, Tuple, Union
-
-MODELS_AVAIL = ['SLB_16']
-=======
 from scipy.spatial import cKDTree
 from numbers import Number
 from typing import Optional, Tuple, Union, Dict
@@ -25,7 +19,6 @@
 
 
 MODELS_AVAIL = ['SLB_16', "SLB_21"]
->>>>>>> 81daabe2
 COMPOSITIONS_AVAIL = ['pyrolite', 'basalt']
 
 
