--- conflicted
+++ resolved
@@ -222,17 +222,16 @@
                     raise ValueError(
                         f"{label} not present in tomography model: {self.model_name}")
 
-<<<<<<< HEAD
         if "coordinates" not in labels:
             labels += ["coordinates"]
 
         for key in data.keys() if len(labels) == 1 else labels:
             self.add_quantity(key, data[key])
-=======
+        pass
+
     @abstractmethod
     def _interpolate_to_points(self, label, coords):
         pass
->>>>>>> 776514e8
 
 
 class REVEALSeismicModel3D(EarthModel3D):
@@ -249,31 +248,13 @@
     def check_extent(self, x, y, z, tolerance=1e-3):
         radius = np.sqrt(x**2 + y**2 + z**2)
 
-<<<<<<< HEAD
-        return (all(radius >= REVEALSeismicModel3D.rmin - tolerance)
-                and all(radius <= REVEALSeismicModel3D.rmax + tolerance))
-=======
         return all(radius >= REVEALSeismicModel3D.rmin - tolerance) and all(radius <= REVEALSeismicModel3D.rmax + tolerance)
->>>>>>> 776514e8
 
     def _interpolate_to_points(self, label, coordinates, k=8):
         if not self.tree_is_created:
             self.tree = cKDTree(self.coordinates)
 
         dists, inds = self.tree.query(coordinates, k=k)
-<<<<<<< HEAD
-        safe_dists = np.where(dists < REVEALSeismicModel3D.minimum_distance,
-                              dists, REVEALSeismicModel3D.minimum_distance)
-        replace_flg = dists[:, 0] < REVEALSeismicModel3D.minimum_distance
-
-        if len(self.available_fields[label].shape) > 1:
-            ret = np.einsum("i, ik -> ik", np.sum(1 / safe_dists, axis=1), np.einsum(
-                "ij, ijk -> ik", 1 / safe_dists, self.available_fields[label][inds]))
-            ret[replace_flg, :] = self.available_fields[label][inds[replace_flg, 0], :]
-        else:
-            ret = np.einsum("ij, ij->i", 1 / safe_dists,
-                            self.available_fields[label][inds]) / np.sum(1 / safe_dists, axis=1)
-=======
         safe_dists = np.where(dists < REVEALSeismicModel3D.minimum_distance, dists, REVEALSeismicModel3D.minimum_distance)
         replace_flg = dists[:, 0] < REVEALSeismicModel3D.minimum_distance
 
@@ -282,7 +263,6 @@
             ret[replace_flg, :] = self.available_fields[label][inds[replace_flg, 0], :]
         else:
             ret = np.einsum("ij, ij->i", 1 / safe_dists, self.available_fields[label][inds]) / np.sum(1 / safe_dists, axis=1)
->>>>>>> 776514e8
             ret[replace_flg] = self.available_fields[label][inds[replace_flg, 0]]
         return ret
 
